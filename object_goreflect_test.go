--- conflicted
+++ resolved
@@ -952,7 +952,46 @@
 
 }
 
-<<<<<<< HEAD
+func TestTagFieldNameMapperInvalidId(t *testing.T) {
+	vm := New()
+	vm.SetFieldNameMapper(TagFieldNameMapper("json", true))
+	type S struct {
+		Field int `json:"-"`
+	}
+	vm.Set("s", S{Field: 42})
+	res, err := vm.RunString(`s.hasOwnProperty("field") || s.hasOwnProperty("Field")`)
+	if err != nil {
+		t.Fatal(err)
+	}
+	if res != valueFalse {
+		t.Fatalf("Unexpected result: %v", res)
+	}
+}
+
+func ExampleTagFieldNameMapper() {
+	vm := New()
+	vm.SetFieldNameMapper(TagFieldNameMapper("json", true))
+	type S struct {
+		Field int `json:"field"`
+	}
+	vm.Set("s", S{Field: 42})
+	res, _ := vm.RunString(`s.field`)
+	fmt.Println(res.Export())
+	// Output: 42
+}
+
+func ExampleUncapFieldNameMapper() {
+	vm := New()
+	s := testGoReflectMethod_O{
+		Test: "passed",
+	}
+	vm.SetFieldNameMapper(UncapFieldNameMapper())
+	vm.Set("s", s)
+	res, _ := vm.RunString(`s.test + " and " + s.method("passed too")`)
+	fmt.Println(res.Export())
+	// Output: passed and passed too
+}
+
 func TestGoReflectWithProto(t *testing.T) {
 	type S struct {
 		Field int
@@ -1065,44 +1104,4 @@
 	if err != nil {
 		t.Fatal(err)
 	}
-=======
-func TestTagFieldNameMapperInvalidId(t *testing.T) {
-	vm := New()
-	vm.SetFieldNameMapper(TagFieldNameMapper("json", true))
-	type S struct {
-		Field int `json:"-"`
-	}
-	vm.Set("s", S{Field: 42})
-	res, err := vm.RunString(`s.hasOwnProperty("field") || s.hasOwnProperty("Field")`)
-	if err != nil {
-		t.Fatal(err)
-	}
-	if res != valueFalse {
-		t.Fatalf("Unexpected result: %v", res)
-	}
-}
-
-func ExampleTagFieldNameMapper() {
-	vm := New()
-	vm.SetFieldNameMapper(TagFieldNameMapper("json", true))
-	type S struct {
-		Field int `json:"field"`
-	}
-	vm.Set("s", S{Field: 42})
-	res, _ := vm.RunString(`s.field`)
-	fmt.Println(res.Export())
-	// Output: 42
-}
-
-func ExampleUncapFieldNameMapper() {
-	vm := New()
-	s := testGoReflectMethod_O{
-		Test: "passed",
-	}
-	vm.SetFieldNameMapper(UncapFieldNameMapper())
-	vm.Set("s", s)
-	res, _ := vm.RunString(`s.test + " and " + s.method("passed too")`)
-	fmt.Println(res.Export())
-	// Output: passed and passed too
->>>>>>> f1752421
 }