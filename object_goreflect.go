--- conflicted
+++ resolved
@@ -2,15 +2,12 @@
 
 import (
 	"fmt"
-	"github.com/dop251/goja/parser"
 	"go/ast"
 	"reflect"
-<<<<<<< HEAD
-
+	"strings"
+
+	"github.com/dop251/goja/parser"
 	"github.com/dop251/goja/unistring"
-=======
-	"strings"
->>>>>>> f1752421
 )
 
 // JsonEncodable allows custom JSON encoding by JSON.stringify()
