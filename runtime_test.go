--- conflicted
+++ resolved
@@ -1201,7 +1201,6 @@
 	}
 }
 
-<<<<<<< HEAD
 func TestRunLoopPreempt(t *testing.T) {
 	vm := New()
 	v, err := vm.RunString("(function() {for (;;) {}})")
@@ -1226,7 +1225,9 @@
 	}
 	if _, ok := err.(*InterruptedError); !ok {
 		t.Fatalf("Wrong error type: %T", err)
-=======
+	}
+}
+
 func TestNaN(t *testing.T) {
 	if !IsNaN(_NaN) {
 		t.Fatal("IsNaN() doesn't detect NaN")
@@ -1254,7 +1255,6 @@
 	}
 	if !IsInfinity(NegativeInf()) {
 		t.Fatal("NegativeInfinity() doesn't return Inf")
->>>>>>> eb0920a9
 	}
 }
 
