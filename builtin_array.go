package goja

import (
<<<<<<< HEAD
=======
	"bytes"
>>>>>>> 0cd29d81
	"math"
	"sort"
	"strings"
)

func (r *Runtime) newArray(prototype *Object) (a *arrayObject) {
	v := &Object{runtime: r}

	a = &arrayObject{}
	a.class = classArray
	a.val = v
	a.extensible = true
	v.self = a
	a.prototype = prototype
	a.init()
	return
}

func (r *Runtime) newArrayObject() *arrayObject {
	return r.newArray(r.global.ArrayPrototype)
}

func setArrayValues(a *arrayObject, values []Value) *arrayObject {
	a.values = values
	a.length = uint32(len(values))
	a.objCount = len(values)
	return a
}

func setArrayLength(a *arrayObject, l int64) *arrayObject {
	a.setOwnStr("length", intToValue(l), true)
	return a
}

func arraySpeciesCreate(obj *Object, size int64) *Object {
	if isArray(obj) {
		v := obj.self.getStr("constructor", nil)
		if constructObj, ok := v.(*Object); ok {
			v = constructObj.self.getSym(symSpecies, nil)
			if v == _null {
				v = nil
			}
		}

		if v != nil && v != _undefined {
			constructObj, _ := v.(*Object)
			if constructObj != nil {
				if constructor := constructObj.self.assertConstructor(); constructor != nil {
					return constructor([]Value{intToValue(size)}, constructObj)
				}
			}
			panic(obj.runtime.NewTypeError("Species is not a constructor"))
		}
	}
	return obj.runtime.newArrayLength(size)
}

func max(a, b int64) int64 {
	if a > b {
		return a
	}
	return b
}

func min(a, b int64) int64 {
	if a < b {
		return a
	}
	return b
}

func relToIdx(rel, l int64) int64 {
	if rel >= 0 {
		return min(rel, l)
	}
	return max(l+rel, 0)
}

func (r *Runtime) newArrayValues(values []Value) *Object {
	return setArrayValues(r.newArrayObject(), values).val
}

func (r *Runtime) newArrayLength(l int64) *Object {
	return setArrayLength(r.newArrayObject(), l).val
}

func (r *Runtime) builtin_newArray(args []Value, proto *Object) *Object {
	l := len(args)
	if l == 1 {
		if al, ok := args[0].(valueInt); ok {
			return setArrayLength(r.newArray(proto), int64(al)).val
		} else if f, ok := args[0].(valueFloat); ok {
			al := int64(f)
			if float64(al) == float64(f) {
				return r.newArrayLength(al)
			} else {
				panic(r.newError(r.global.RangeError, "Invalid array length"))
			}
		}
		return setArrayValues(r.newArray(proto), []Value{args[0]}).val
	} else {
		argsCopy := make([]Value, l)
		copy(argsCopy, args)
		return setArrayValues(r.newArray(proto), argsCopy).val
	}
}

func (r *Runtime) generic_push(obj *Object, call FunctionCall) Value {
	l := toLength(obj.self.getStr("length", nil))
	nl := l + int64(len(call.Arguments))
	if nl >= maxInt {
		r.typeErrorResult(true, "Invalid array length")
		panic("unreachable")
	}
	for i, arg := range call.Arguments {
		obj.self.setOwnIdx(valueInt(l+int64(i)), arg, true)
	}
	n := valueInt(nl)
	obj.self.setOwnStr("length", n, true)
	return n
}

func (r *Runtime) arrayproto_push(call FunctionCall) Value {
	obj := call.This.ToObject(r)
	return r.generic_push(obj, call)
}

func (r *Runtime) arrayproto_pop_generic(obj *Object) Value {
	l := toLength(obj.self.getStr("length", nil))
	if l == 0 {
		obj.self.setOwnStr("length", intToValue(0), true)
		return _undefined
	}
	idx := valueInt(l - 1)
	val := obj.self.getIdx(idx, nil)
	obj.self.deleteIdx(idx, true)
	obj.self.setOwnStr("length", idx, true)
	return val
}

func (r *Runtime) arrayproto_pop(call FunctionCall) Value {
	obj := call.This.ToObject(r)
	if a, ok := obj.self.(*arrayObject); ok {
		l := a.length
		if l > 0 {
			var val Value
			l--
			if l < uint32(len(a.values)) {
				val = a.values[l]
			}
			if val == nil {
				// optimisation bail-out
				return r.arrayproto_pop_generic(obj)
			}
			if _, ok := val.(*valueProperty); ok {
				// optimisation bail-out
				return r.arrayproto_pop_generic(obj)
			}
			//a._setLengthInt(l, false)
			a.values[l] = nil
			a.values = a.values[:l]
			a.length = l
			return val
		}
		return _undefined
	} else {
		return r.arrayproto_pop_generic(obj)
	}
}

func (r *Runtime) arrayproto_join(call FunctionCall) Value {
	o := call.This.ToObject(r)
	l := int(toLength(o.self.getStr("length", nil)))
	sep := ""
	if s := call.Argument(0); s != _undefined {
		sep = s.toString().String()
	} else {
		sep = ","
	}
	if l == 0 {
		return stringEmpty
	}

	var buf strings.Builder

	element0 := o.self.getIdx(valueInt(0), nil)
	if element0 != nil && element0 != _undefined && element0 != _null {
		buf.WriteString(element0.String())
	}

	for i := 1; i < l; i++ {
		buf.WriteString(sep)
		element := o.self.getIdx(valueInt(int64(i)), nil)
		if element != nil && element != _undefined && element != _null {
			buf.WriteString(element.String())
		}
	}

	return newStringValue(buf.String())
}

func (r *Runtime) arrayproto_toString(call FunctionCall) Value {
	array := call.This.ToObject(r)
	f := array.self.getStr("join", nil)
	if fObj, ok := f.(*Object); ok {
		if fcall, ok := fObj.self.assertCallable(); ok {
			return fcall(FunctionCall{
				This: array,
			})
		}
	}
	return r.objectproto_toString(FunctionCall{
		This: array,
	})
}

func (r *Runtime) writeItemLocaleString(item Value, buf *strings.Builder) {
	if item != nil && item != _undefined && item != _null {
		if f, ok := r.getVStr(item, "toLocaleString").(*Object); ok {
			if c, ok := f.self.assertCallable(); ok {
				strVal := c(FunctionCall{
					This: item,
				})
				buf.WriteString(strVal.ToPrimitiveString().String())
				return
			}
		}
		r.typeErrorResult(true, "Property 'toLocaleString' of object %s is not a function", item)
	}
}

func (r *Runtime) arrayproto_toLocaleString(call FunctionCall) Value {
	array := call.This.ToObject(r)
	var buf strings.Builder
	if a := r.checkStdArrayObj(array); a != nil {
		for i, item := range a.values {
			if i > 0 {
				buf.WriteByte(',')
			}
			r.writeItemLocaleString(item, &buf)
		}
	} else {
		length := toLength(array.self.getStr("length", nil))
		for i := int64(0); i < length; i++ {
			if i > 0 {
				buf.WriteByte(',')
			}
			item := array.self.getIdx(valueInt(i), nil)
			r.writeItemLocaleString(item, &buf)
		}
	}

	return newStringValue(buf.String())
}

func isConcatSpreadable(obj *Object) bool {
	spreadable := obj.self.getSym(symIsConcatSpreadable, nil)
	if spreadable != nil && spreadable != _undefined {
		return spreadable.ToBoolean()
	}
	return isArray(obj)
}

func (r *Runtime) arrayproto_concat_append(a *Object, item Value) {
	aLength := toLength(a.self.getStr("length", nil))
	if obj, ok := item.(*Object); ok && isConcatSpreadable(obj) {
		length := toLength(obj.self.getStr("length", nil))
		for i := int64(0); i < length; i++ {
			v := obj.self.getIdx(valueInt(i), nil)
			if v != nil {
				createDataPropertyOrThrow(a, intToValue(aLength), v)
			}
			aLength++
		}
	} else {
		createDataPropertyOrThrow(a, intToValue(aLength), item)
		aLength++
	}
	a.self.setOwnStr("length", intToValue(aLength), true)
}

func (r *Runtime) arrayproto_concat(call FunctionCall) Value {
	obj := call.This.ToObject(r)
	a := arraySpeciesCreate(obj, 0)
	r.arrayproto_concat_append(a, call.This.ToObject(r))
	for _, item := range call.Arguments {
		r.arrayproto_concat_append(a, item)
	}
	return a
}

func (r *Runtime) arrayproto_slice(call FunctionCall) Value {
	o := call.This.ToObject(r)
	length := toLength(o.self.getStr("length", nil))
	start := relToIdx(call.Argument(0).ToInteger(), length)
	var end int64
	if endArg := call.Argument(1); endArg != _undefined {
		end = endArg.ToInteger()
	} else {
		end = length
	}
	end = relToIdx(end, length)

	count := end - start
	if count < 0 {
		count = 0
	}

	a := arraySpeciesCreate(o, count)
	if src := r.checkStdArrayObj(o); src != nil {
		if dst, ok := a.self.(*arrayObject); ok {
			values := make([]Value, count)
			copy(values, src.values[start:])
			setArrayValues(dst, values)
			return a
		}
	}

	n := int64(0)
	for start < end {
		p := o.self.getIdx(valueInt(start), nil)
		if p != nil {
			createDataPropertyOrThrow(a, valueInt(n), p)
		}
		start++
		n++
	}
	return a
}

func (r *Runtime) arrayproto_sort(call FunctionCall) Value {
	o := call.This.ToObject(r)

	var compareFn func(FunctionCall) Value

	if arg, ok := call.Argument(0).(*Object); ok {
		compareFn, _ = arg.self.assertCallable()
	}

	ctx := arraySortCtx{
		obj:     o.self,
		compare: compareFn,
	}

	sort.Sort(&ctx)
	return o
}

func (r *Runtime) arrayproto_splice(call FunctionCall) Value {
	o := call.This.ToObject(r)
	length := toLength(o.self.getStr("length", nil))
	actualStart := relToIdx(call.Argument(0).ToInteger(), length)
	var actualDeleteCount int64
	switch len(call.Arguments) {
	case 0:
	case 1:
		actualDeleteCount = length - actualStart
	default:
		actualDeleteCount = min(max(call.Argument(1).ToInteger(), 0), length-actualStart)
	}
	a := arraySpeciesCreate(o, actualDeleteCount)
	itemCount := max(int64(len(call.Arguments)-2), 0)
	newLength := length - actualDeleteCount + itemCount
	if src := r.checkStdArrayObj(o); src != nil {
		if dst, ok := a.self.(*arrayObject); ok {
			values := make([]Value, actualDeleteCount)
			copy(values, src.values[actualStart:])
			setArrayValues(dst, values)
		} else {
			for k := int64(0); k < actualDeleteCount; k++ {
				createDataPropertyOrThrow(a, intToValue(k), src.values[k+actualStart])
			}
		}
		var values []Value
		if itemCount < actualDeleteCount {
			values = src.values
			copy(values[actualStart+itemCount:], values[actualStart+actualDeleteCount:])
			tail := values[newLength:]
			for k := range tail {
				tail[k] = nil
			}
			values = values[:newLength]
		} else if itemCount > actualDeleteCount {
			if int64(cap(src.values)) >= newLength {
				values = src.values[:newLength]
				copy(values[actualStart+itemCount:], values[actualStart+actualDeleteCount:length])
			} else {
				values = make([]Value, newLength)
				copy(values, src.values[:actualStart])
				copy(values[actualStart+itemCount:], src.values[actualStart+actualDeleteCount:])
			}
		} else {
			values = src.values
		}
		if itemCount > 0 {
			copy(values[actualStart:], call.Arguments[2:])
		}
		src.values = values
		src.objCount = len(values)
	} else {
		for k := int64(0); k < actualDeleteCount; k++ {
			from := valueInt(k + actualStart)
			if o.self.hasPropertyIdx(from) {
				createDataPropertyOrThrow(a, valueInt(k), o.self.getIdx(from, nil))
			}
		}

		if itemCount < actualDeleteCount {
			for k := actualStart; k < length-actualDeleteCount; k++ {
				from := valueInt(k + actualDeleteCount)
				to := valueInt(k + itemCount)
				if o.self.hasPropertyIdx(from) {
					o.self.setOwnIdx(to, o.self.getIdx(from, nil), true)
				} else {
					o.self.deleteIdx(to, true)
				}
			}

			for k := length; k > length-actualDeleteCount+itemCount; k-- {
				o.self.deleteIdx(valueInt(k-1), true)
			}
		} else if itemCount > actualDeleteCount {
			for k := length - actualDeleteCount; k > actualStart; k-- {
				from := valueInt(k + actualDeleteCount - 1)
				to := valueInt(k + itemCount - 1)
				if o.self.hasPropertyIdx(from) {
					o.self.setOwnIdx(to, o.self.getIdx(from, nil), true)
				} else {
					o.self.deleteIdx(to, true)
				}
			}
		}

		if itemCount > 0 {
			for i, item := range call.Arguments[2:] {
				o.self.setOwnIdx(valueInt(actualStart+int64(i)), item, true)
			}
		}
	}

	o.self.setOwnStr("length", intToValue(newLength), true)

	return a
}

func (r *Runtime) arrayproto_unshift(call FunctionCall) Value {
	o := call.This.ToObject(r)
	length := toLength(o.self.getStr("length", nil))
	argCount := int64(len(call.Arguments))
	newLen := intToValue(length + argCount)
	newSize := length + argCount
	if arr := r.checkStdArrayObj(o); arr != nil && newSize < math.MaxUint32 {
		if int64(cap(arr.values)) >= newSize {
			arr.values = arr.values[:newSize]
			copy(arr.values[argCount:], arr.values[:length])
		} else {
			values := make([]Value, newSize)
			copy(values[argCount:], arr.values)
			arr.values = values
		}
		copy(arr.values, call.Arguments)
		arr.objCount = int(arr.length)
	} else {
		for k := length - 1; k >= 0; k-- {
			from := valueInt(k)
			to := valueInt(k + argCount)
			if o.self.hasPropertyIdx(from) {
				o.self.setOwnIdx(to, o.self.getIdx(from, nil), true)
			} else {
				o.self.deleteIdx(to, true)
			}
		}

		for k, arg := range call.Arguments {
			o.self.setOwnIdx(valueInt(int64(k)), arg, true)
		}
	}

	o.self.setOwnStr("length", newLen, true)
	return newLen
}

func (r *Runtime) arrayproto_indexOf(call FunctionCall) Value {
	o := call.This.ToObject(r)
	length := toLength(o.self.getStr("length", nil))
	if length == 0 {
		return intToValue(-1)
	}

	n := call.Argument(1).ToInteger()
	if n >= length {
		return intToValue(-1)
	}

	if n < 0 {
		n = max(length+n, 0)
	}

	searchElement := call.Argument(0)

	if arr := r.checkStdArrayObj(o); arr != nil {
		for i, val := range arr.values[n:] {
			if searchElement.StrictEquals(val) {
				return intToValue(n + int64(i))
			}
		}
		return intToValue(-1)
	}

	for ; n < length; n++ {
		idx := valueInt(n)
		if val := o.self.getIdx(idx, nil); val != nil {
			if searchElement.StrictEquals(val) {
				return idx
			}
		}
	}

	return intToValue(-1)
}

func (r *Runtime) arrayproto_includes(call FunctionCall) Value {
	o := call.This.ToObject(r)
	length := toLength(o.self.getStr("length", nil))
	if length == 0 {
		return valueFalse
	}

	n := call.Argument(1).ToInteger()
	if n >= length {
		return valueFalse
	}

	if n < 0 {
		n = max(length+n, 0)
	}

	searchElement := call.Argument(0)
	if searchElement == _negativeZero {
		searchElement = _positiveZero
	}

	if arr := r.checkStdArrayObj(o); arr != nil {
		for _, val := range arr.values[n:] {
			if searchElement.SameAs(val) {
				return valueTrue
			}
		}
		return valueFalse
	}

	for ; n < length; n++ {
		idx := valueInt(n)
		val := nilSafe(o.self.getIdx(idx, nil))
		if searchElement.SameAs(val) {
			return valueTrue
		}
	}

	return valueFalse
}

func (r *Runtime) arrayproto_lastIndexOf(call FunctionCall) Value {
	o := call.This.ToObject(r)
	length := toLength(o.self.getStr("length", nil))
	if length == 0 {
		return intToValue(-1)
	}

	var fromIndex int64

	if len(call.Arguments) < 2 {
		fromIndex = length - 1
	} else {
		fromIndex = call.Argument(1).ToInteger()
		if fromIndex >= 0 {
			fromIndex = min(fromIndex, length-1)
		} else {
			fromIndex += length
		}
	}

	searchElement := call.Argument(0)

	if arr := r.checkStdArrayObj(o); arr != nil {
		vals := arr.values
		for k := fromIndex; k >= 0; k-- {
			if v := vals[k]; v != nil && searchElement.StrictEquals(v) {
				return intToValue(k)
			}
		}
		return intToValue(-1)
	}

	for k := fromIndex; k >= 0; k-- {
		idx := valueInt(k)
		if val := o.self.getIdx(idx, nil); val != nil {
			if searchElement.StrictEquals(val) {
				return idx
			}
		}
	}

	return intToValue(-1)
}

func (r *Runtime) arrayproto_every(call FunctionCall) Value {
	o := call.This.ToObject(r)
	length := toLength(o.self.getStr("length", nil))
	callbackFn := r.toCallable(call.Argument(0))
	fc := FunctionCall{
		This:      call.Argument(1),
		Arguments: []Value{nil, nil, o},
	}
	for k := int64(0); k < length; k++ {
		idx := valueInt(k)
		if val := o.self.getIdx(idx, nil); val != nil {
			fc.Arguments[0] = val
			fc.Arguments[1] = idx
			if !callbackFn(fc).ToBoolean() {
				return valueFalse
			}
		}
	}
	return valueTrue
}

func (r *Runtime) arrayproto_some(call FunctionCall) Value {
	o := call.This.ToObject(r)
	length := toLength(o.self.getStr("length", nil))
	callbackFn := r.toCallable(call.Argument(0))
	fc := FunctionCall{
		This:      call.Argument(1),
		Arguments: []Value{nil, nil, o},
	}
	for k := int64(0); k < length; k++ {
		idx := valueInt(k)
		if val := o.self.getIdx(idx, nil); val != nil {
			fc.Arguments[0] = val
			fc.Arguments[1] = idx
			if callbackFn(fc).ToBoolean() {
				return valueTrue
			}
		}
	}
	return valueFalse
}

func (r *Runtime) arrayproto_forEach(call FunctionCall) Value {
	o := call.This.ToObject(r)
	length := toLength(o.self.getStr("length", nil))
	callbackFn := r.toCallable(call.Argument(0))
	fc := FunctionCall{
		This:      call.Argument(1),
		Arguments: []Value{nil, nil, o},
	}
	for k := int64(0); k < length; k++ {
		idx := valueInt(k)
		if val := o.self.getIdx(idx, nil); val != nil {
			fc.Arguments[0] = val
			fc.Arguments[1] = idx
			callbackFn(fc)
		}
	}
	return _undefined
}

func (r *Runtime) arrayproto_map(call FunctionCall) Value {
	o := call.This.ToObject(r)
	length := toLength(o.self.getStr("length", nil))
	callbackFn := r.toCallable(call.Argument(0))
	fc := FunctionCall{
		This:      call.Argument(1),
		Arguments: []Value{nil, nil, o},
	}
	a := arraySpeciesCreate(o, length)
	if _, stdSrc := o.self.(*arrayObject); stdSrc {
		if arr, ok := a.self.(*arrayObject); ok {
			values := make([]Value, length)
			for k := int64(0); k < length; k++ {
				idx := valueInt(k)
				if val := o.self.getIdx(idx, nil); val != nil {
					fc.Arguments[0] = val
					fc.Arguments[1] = idx
					values[k] = callbackFn(fc)
				}
			}
			setArrayValues(arr, values)
			return a
		}
	}
	for k := int64(0); k < length; k++ {
		idx := valueInt(k)
		if val := o.self.getIdx(idx, nil); val != nil {
			fc.Arguments[0] = val
			fc.Arguments[1] = idx
			createDataPropertyOrThrow(a, idx, callbackFn(fc))
		}
	}
	return a
}

func (r *Runtime) arrayproto_filter(call FunctionCall) Value {
	o := call.This.ToObject(r)
	length := toLength(o.self.getStr("length", nil))
	callbackFn := call.Argument(0).ToObject(r)
	if callbackFn, ok := callbackFn.self.assertCallable(); ok {
		a := arraySpeciesCreate(o, 0)
		fc := FunctionCall{
			This:      call.Argument(1),
			Arguments: []Value{nil, nil, o},
		}
		if _, stdSrc := o.self.(*arrayObject); stdSrc {
			if arr := r.checkStdArrayObj(a); arr != nil {
				var values []Value
				for k := int64(0); k < length; k++ {
					idx := valueInt(k)
					if val := o.self.getIdx(idx, nil); val != nil {
						fc.Arguments[0] = val
						fc.Arguments[1] = idx
						if callbackFn(fc).ToBoolean() {
							values = append(values, val)
						}
					}
				}
				setArrayValues(arr, values)
				return a
			}
		}

		to := int64(0)
		for k := int64(0); k < length; k++ {
			idx := valueInt(k)
			if val := o.self.getIdx(idx, nil); val != nil {
				fc.Arguments[0] = val
				fc.Arguments[1] = idx
				if callbackFn(fc).ToBoolean() {
					createDataPropertyOrThrow(a, intToValue(to), val)
					to++
				}
			}
		}
		return a
	} else {
		r.typeErrorResult(true, "%s is not a function", call.Argument(0))
	}
	panic("unreachable")
}

func (r *Runtime) arrayproto_reduce(call FunctionCall) Value {
	o := call.This.ToObject(r)
	length := toLength(o.self.getStr("length", nil))
	callbackFn := call.Argument(0).ToObject(r)
	if callbackFn, ok := callbackFn.self.assertCallable(); ok {
		fc := FunctionCall{
			This:      _undefined,
			Arguments: []Value{nil, nil, nil, o},
		}

		var k int64

		if len(call.Arguments) >= 2 {
			fc.Arguments[0] = call.Argument(1)
		} else {
			for ; k < length; k++ {
				idx := valueInt(k)
				if val := o.self.getIdx(idx, nil); val != nil {
					fc.Arguments[0] = val
					break
				}
			}
			if fc.Arguments[0] == nil {
				r.typeErrorResult(true, "No initial value")
				panic("unreachable")
			}
			k++
		}

		for ; k < length; k++ {
			idx := valueInt(k)
			if val := o.self.getIdx(idx, nil); val != nil {
				fc.Arguments[1] = val
				fc.Arguments[2] = idx
				fc.Arguments[0] = callbackFn(fc)
			}
		}
		return fc.Arguments[0]
	} else {
		r.typeErrorResult(true, "%s is not a function", call.Argument(0))
	}
	panic("unreachable")
}

func (r *Runtime) arrayproto_reduceRight(call FunctionCall) Value {
	o := call.This.ToObject(r)
	length := toLength(o.self.getStr("length", nil))
	callbackFn := call.Argument(0).ToObject(r)
	if callbackFn, ok := callbackFn.self.assertCallable(); ok {
		fc := FunctionCall{
			This:      _undefined,
			Arguments: []Value{nil, nil, nil, o},
		}

		k := length - 1

		if len(call.Arguments) >= 2 {
			fc.Arguments[0] = call.Argument(1)
		} else {
			for ; k >= 0; k-- {
				idx := valueInt(k)
				if val := o.self.getIdx(idx, nil); val != nil {
					fc.Arguments[0] = val
					break
				}
			}
			if fc.Arguments[0] == nil {
				r.typeErrorResult(true, "No initial value")
				panic("unreachable")
			}
			k--
		}

		for ; k >= 0; k-- {
			idx := valueInt(k)
			if val := o.self.getIdx(idx, nil); val != nil {
				fc.Arguments[1] = val
				fc.Arguments[2] = idx
				fc.Arguments[0] = callbackFn(fc)
			}
		}
		return fc.Arguments[0]
	} else {
		r.typeErrorResult(true, "%s is not a function", call.Argument(0))
	}
	panic("unreachable")
}

func arrayproto_reverse_generic_step(o *Object, lower, upper int64) {
	lowerP := valueInt(lower)
	upperP := valueInt(upper)
	lowerValue := o.self.getIdx(lowerP, nil)
	upperValue := o.self.getIdx(upperP, nil)
	if lowerValue != nil && upperValue != nil {
		o.self.setOwnIdx(lowerP, upperValue, true)
		o.self.setOwnIdx(upperP, lowerValue, true)
	} else if lowerValue == nil && upperValue != nil {
		o.self.setOwnIdx(lowerP, upperValue, true)
		o.self.deleteIdx(upperP, true)
	} else if lowerValue != nil && upperValue == nil {
		o.self.deleteIdx(lowerP, true)
		o.self.setOwnIdx(upperP, lowerValue, true)
	}
}

func (r *Runtime) arrayproto_reverse_generic(o *Object, start int64) {
	l := toLength(o.self.getStr("length", nil))
	middle := l / 2
	for lower := start; lower != middle; lower++ {
		arrayproto_reverse_generic_step(o, lower, l-lower-1)
	}
}

func (r *Runtime) arrayproto_reverse(call FunctionCall) Value {
	o := call.This.ToObject(r)
	if a := r.checkStdArrayObj(o); a != nil {
		l := len(a.values)
		middle := l / 2
		for lower := 0; lower != middle; lower++ {
			upper := l - lower - 1
			a.values[lower], a.values[upper] = a.values[upper], a.values[lower]
		}
		//TODO: go arrays
	} else {
		r.arrayproto_reverse_generic(o, 0)
	}
	return o
}

func (r *Runtime) arrayproto_shift(call FunctionCall) Value {
	o := call.This.ToObject(r)
	length := toLength(o.self.getStr("length", nil))
	if length == 0 {
		o.self.setOwnStr("length", intToValue(0), true)
		return _undefined
	}
	first := o.self.getIdx(valueInt(0), nil)
	for i := int64(1); i < length; i++ {
		v := o.self.getIdx(valueInt(i), nil)
		if v != nil {
			o.self.setOwnIdx(valueInt(i-1), v, true)
		} else {
			o.self.deleteIdx(valueInt(i-1), true)
		}
	}

	lv := valueInt(length - 1)
	o.self.deleteIdx(lv, true)
	o.self.setOwnStr("length", lv, true)

	return first
}

func (r *Runtime) arrayproto_values(call FunctionCall) Value {
	return r.createArrayIterator(call.This.ToObject(r), iterationKindValue)
}

func (r *Runtime) arrayproto_keys(call FunctionCall) Value {
	return r.createArrayIterator(call.This.ToObject(r), iterationKindKey)
}

func (r *Runtime) arrayproto_copyWithin(call FunctionCall) Value {
	o := call.This.ToObject(r)
	l := toLength(o.self.getStr("length", nil))
	var relEnd, dir int64
	to := relToIdx(call.Argument(0).ToInteger(), l)
	from := relToIdx(call.Argument(1).ToInteger(), l)
	if end := call.Argument(2); end != _undefined {
		relEnd = end.ToInteger()
	} else {
		relEnd = l
	}
	final := relToIdx(relEnd, l)
	count := min(final-from, l-to)
	if arr := r.checkStdArrayObj(o); arr != nil {
		if count > 0 {
			copy(arr.values[to:to+count], arr.values[from:from+count])
		}
		return o
	}
	if from < to && to < from+count {
		dir = -1
		from = from + count - 1
		to = to + count - 1
	} else {
		dir = 1
	}
	for count > 0 {
		if o.self.hasPropertyIdx(valueInt(from)) {
			o.self.setOwnIdx(valueInt(to), o.self.getIdx(valueInt(from), nil), true)
		} else {
			o.self.deleteIdx(valueInt(to), true)
		}
		from += dir
		to += dir
		count--
	}

	return o
}

func (r *Runtime) arrayproto_entries(call FunctionCall) Value {
	return r.createArrayIterator(call.This.ToObject(r), iterationKindKeyValue)
}

func (r *Runtime) arrayproto_fill(call FunctionCall) Value {
	o := call.This.ToObject(r)
	l := toLength(o.self.getStr("length", nil))
	k := relToIdx(call.Argument(1).ToInteger(), l)
	var relEnd int64
	if endArg := call.Argument(2); endArg != _undefined {
		relEnd = endArg.ToInteger()
	} else {
		relEnd = l
	}
	final := relToIdx(relEnd, l)
	value := call.Argument(0)
	if arr := r.checkStdArrayObj(o); arr != nil {
		for ; k < final; k++ {
			arr.values[k] = value
		}
	} else {
		for ; k < final; k++ {
			o.self.setOwnIdx(valueInt(k), value, true)
		}
	}
	return o
}

func (r *Runtime) arrayproto_find(call FunctionCall) Value {
	o := call.This.ToObject(r)
	l := toLength(o.self.getStr("length", nil))
	predicate := r.toCallable(call.Argument(0))
	fc := FunctionCall{
		This:      call.Argument(1),
		Arguments: []Value{nil, nil, o},
	}
	for k := int64(0); k < l; k++ {
		idx := valueInt(k)
		kValue := o.self.getIdx(idx, nil)
		fc.Arguments[0], fc.Arguments[1] = kValue, idx
		if predicate(fc).ToBoolean() {
			return kValue
		}
	}

	return _undefined
}

func (r *Runtime) arrayproto_findIndex(call FunctionCall) Value {
	o := call.This.ToObject(r)
	l := toLength(o.self.getStr("length", nil))
	predicate := r.toCallable(call.Argument(0))
	fc := FunctionCall{
		This:      call.Argument(1),
		Arguments: []Value{nil, nil, o},
	}
	for k := int64(0); k < l; k++ {
		idx := valueInt(k)
		kValue := o.self.getIdx(idx, nil)
		fc.Arguments[0], fc.Arguments[1] = kValue, idx
		if predicate(fc).ToBoolean() {
			return idx
		}
	}

	return intToValue(-1)
}

func (r *Runtime) checkStdArrayObj(obj *Object) *arrayObject {
	if arr, ok := obj.self.(*arrayObject); ok &&
		arr.propValueCount == 0 &&
		arr.length == uint32(len(arr.values)) &&
		uint32(arr.objCount) == arr.length {

		return arr
	}

	return nil
}

func (r *Runtime) checkStdArray(v Value) *arrayObject {
	if obj, ok := v.(*Object); ok {
		return r.checkStdArrayObj(obj)
	}

	return nil
}

func (r *Runtime) checkStdArrayIter(v Value) *arrayObject {
	if arr := r.checkStdArray(v); arr != nil &&
		arr.getSym(symIterator, nil) == r.global.arrayValues {

		return arr
	}

	return nil
}

func (r *Runtime) array_from(call FunctionCall) Value {
	var mapFn func(FunctionCall) Value
	if mapFnArg := call.Argument(1); mapFnArg != _undefined {
		if mapFnObj, ok := mapFnArg.(*Object); ok {
			if fn, ok := mapFnObj.self.assertCallable(); ok {
				mapFn = fn
			}
		}
		if mapFn == nil {
			panic(r.NewTypeError("%s is not a function", mapFnArg))
		}
	}
	t := call.Argument(2)
	items := call.Argument(0)
	if mapFn == nil && call.This == r.global.Array { // mapFn may mutate the array
		if arr := r.checkStdArrayIter(items); arr != nil {
			items := make([]Value, len(arr.values))
			copy(items, arr.values)
			return r.newArrayValues(items)
		}
	}

	var ctor func(args []Value, newTarget *Object) *Object
	if call.This != r.global.Array {
		if o, ok := call.This.(*Object); ok {
			if c := o.self.assertConstructor(); c != nil {
				ctor = c
			}
		}
	}
	var arr *Object
	if usingIterator := toMethod(r.getV(items, symIterator)); usingIterator != nil {
		if ctor != nil {
			arr = ctor([]Value{}, nil)
		} else {
			arr = r.newArrayValues(nil)
		}
		iter := r.getIterator(items, usingIterator)
		if mapFn == nil {
			if a := r.checkStdArrayObj(arr); a != nil {
				var values []Value
				r.iterate(iter, func(val Value) {
					values = append(values, val)
				})
				setArrayValues(a, values)
				return arr
			}
		}
		k := int64(0)
		r.iterate(iter, func(val Value) {
			if mapFn != nil {
				val = mapFn(FunctionCall{This: t, Arguments: []Value{val, intToValue(k)}})
			}
			createDataPropertyOrThrow(arr, intToValue(k), val)
			k++
		})
		arr.self.setOwnStr("length", intToValue(k), true)
	} else {
		arrayLike := items.ToObject(r)
		l := toLength(arrayLike.self.getStr("length", nil))
		if ctor != nil {
			arr = ctor([]Value{intToValue(l)}, nil)
		} else {
			arr = r.newArrayValues(nil)
		}
		if mapFn == nil {
			if a := r.checkStdArrayObj(arr); a != nil {
				values := make([]Value, l)
				for k := int64(0); k < l; k++ {
					values[k] = nilSafe(arrayLike.self.getIdx(valueInt(k), nil))
				}
				setArrayValues(a, values)
				return arr
			}
		}
		for k := int64(0); k < l; k++ {
			idx := valueInt(k)
			item := arrayLike.self.getIdx(idx, nil)
			if mapFn != nil {
				item = mapFn(FunctionCall{This: t, Arguments: []Value{item, idx}})
			} else {
				item = nilSafe(item)
			}
			createDataPropertyOrThrow(arr, idx, item)
		}
		arr.self.setOwnStr("length", intToValue(l), true)
	}

	return arr
}

func (r *Runtime) array_isArray(call FunctionCall) Value {
	if o, ok := call.Argument(0).(*Object); ok {
		if isArray(o) {
			return valueTrue
		}
	}
	return valueFalse
}

func (r *Runtime) array_of(call FunctionCall) Value {
	var ctor func(args []Value, newTarget *Object) *Object
	if call.This != r.global.Array {
		if o, ok := call.This.(*Object); ok {
			if c := o.self.assertConstructor(); c != nil {
				ctor = c
			}
		}
	}
	if ctor == nil {
		values := make([]Value, len(call.Arguments))
		copy(values, call.Arguments)
		return r.newArrayValues(values)
	}
	l := intToValue(int64(len(call.Arguments)))
	arr := ctor([]Value{l}, nil)
	for i, val := range call.Arguments {
		createDataPropertyOrThrow(arr, intToValue(int64(i)), val)
	}
	arr.self.setOwnStr("length", l, true)
	return arr
}

func (r *Runtime) arrayIterProto_next(call FunctionCall) Value {
	thisObj := r.toObject(call.This)
	if iter, ok := thisObj.self.(*arrayIterObject); ok {
		return iter.next()
	}
	panic(r.NewTypeError("Method Array Iterator.prototype.next called on incompatible receiver %s", thisObj.String()))
}

func (r *Runtime) createArrayProto(val *Object) objectImpl {
	o := &arrayObject{
		baseObject: baseObject{
			class:      classArray,
			val:        val,
			extensible: true,
			prototype:  r.global.ObjectPrototype,
		},
	}
	o.init()

	o._putProp("constructor", r.global.Array, true, false, true)
	o._putProp("concat", r.newNativeFunc(r.arrayproto_concat, nil, "concat", nil, 1), true, false, true)
	o._putProp("copyWithin", r.newNativeFunc(r.arrayproto_copyWithin, nil, "copyWithin", nil, 2), true, false, true)
	o._putProp("entries", r.newNativeFunc(r.arrayproto_entries, nil, "entries", nil, 0), true, false, true)
	o._putProp("every", r.newNativeFunc(r.arrayproto_every, nil, "every", nil, 1), true, false, true)
	o._putProp("fill", r.newNativeFunc(r.arrayproto_fill, nil, "fill", nil, 1), true, false, true)
	o._putProp("filter", r.newNativeFunc(r.arrayproto_filter, nil, "filter", nil, 1), true, false, true)
	o._putProp("find", r.newNativeFunc(r.arrayproto_find, nil, "find", nil, 1), true, false, true)
	o._putProp("findIndex", r.newNativeFunc(r.arrayproto_findIndex, nil, "findIndex", nil, 1), true, false, true)
	o._putProp("forEach", r.newNativeFunc(r.arrayproto_forEach, nil, "forEach", nil, 1), true, false, true)
	o._putProp("includes", r.newNativeFunc(r.arrayproto_includes, nil, "includes", nil, 1), true, false, true)
	o._putProp("indexOf", r.newNativeFunc(r.arrayproto_indexOf, nil, "indexOf", nil, 1), true, false, true)
	o._putProp("join", r.newNativeFunc(r.arrayproto_join, nil, "join", nil, 1), true, false, true)
	o._putProp("keys", r.newNativeFunc(r.arrayproto_keys, nil, "keys", nil, 0), true, false, true)
	o._putProp("lastIndexOf", r.newNativeFunc(r.arrayproto_lastIndexOf, nil, "lastIndexOf", nil, 1), true, false, true)
	o._putProp("map", r.newNativeFunc(r.arrayproto_map, nil, "map", nil, 1), true, false, true)
	o._putProp("pop", r.newNativeFunc(r.arrayproto_pop, nil, "pop", nil, 0), true, false, true)
	o._putProp("push", r.newNativeFunc(r.arrayproto_push, nil, "push", nil, 1), true, false, true)
	o._putProp("reduce", r.newNativeFunc(r.arrayproto_reduce, nil, "reduce", nil, 1), true, false, true)
	o._putProp("reduceRight", r.newNativeFunc(r.arrayproto_reduceRight, nil, "reduceRight", nil, 1), true, false, true)
	o._putProp("reverse", r.newNativeFunc(r.arrayproto_reverse, nil, "reverse", nil, 0), true, false, true)
	o._putProp("shift", r.newNativeFunc(r.arrayproto_shift, nil, "shift", nil, 0), true, false, true)
	o._putProp("slice", r.newNativeFunc(r.arrayproto_slice, nil, "slice", nil, 2), true, false, true)
	o._putProp("some", r.newNativeFunc(r.arrayproto_some, nil, "some", nil, 1), true, false, true)
	o._putProp("sort", r.newNativeFunc(r.arrayproto_sort, nil, "sort", nil, 1), true, false, true)
	o._putProp("splice", r.newNativeFunc(r.arrayproto_splice, nil, "splice", nil, 2), true, false, true)
	o._putProp("toLocaleString", r.newNativeFunc(r.arrayproto_toLocaleString, nil, "toLocaleString", nil, 0), true, false, true)
	o._putProp("toString", r.global.arrayToString, true, false, true)
	o._putProp("unshift", r.newNativeFunc(r.arrayproto_unshift, nil, "unshift", nil, 1), true, false, true)
	valuesFunc := r.newNativeFunc(r.arrayproto_values, nil, "values", nil, 0)
	r.global.arrayValues = valuesFunc
	o._putProp("values", valuesFunc, true, false, true)

	o._putSym(symIterator, valueProp(valuesFunc, true, false, true))

	bl := r.NewObject()
	bl.self.setOwnStr("copyWithin", valueTrue, true)
	bl.self.setOwnStr("entries", valueTrue, true)
	bl.self.setOwnStr("fill", valueTrue, true)
	bl.self.setOwnStr("find", valueTrue, true)
	bl.self.setOwnStr("findIndex", valueTrue, true)
	bl.self.setOwnStr("keys", valueTrue, true)
	bl.self.setOwnStr("values", valueTrue, true)
	o._putSym(symUnscopables, valueProp(bl, false, false, true))

	return o
}

func (r *Runtime) createArray(val *Object) objectImpl {
	o := r.newNativeFuncConstructObj(val, r.builtin_newArray, "Array", r.global.ArrayPrototype, 1)
	o._putProp("from", r.newNativeFunc(r.array_from, nil, "from", nil, 1), true, false, true)
	o._putProp("isArray", r.newNativeFunc(r.array_isArray, nil, "isArray", nil, 1), true, false, true)
	o._putProp("of", r.newNativeFunc(r.array_of, nil, "of", nil, 0), true, false, true)
	o._putSym(symSpecies, &valueProperty{
		getterFunc:   r.newNativeFunc(r.returnThis, nil, "get [Symbol.species]", nil, 0),
		accessor:     true,
		configurable: true,
	})

	return o
}

func (r *Runtime) createArrayIterProto(val *Object) objectImpl {
	o := newBaseObjectObj(val, r.global.IteratorPrototype, classObject)

	o._putProp("next", r.newNativeFunc(r.arrayIterProto_next, nil, "next", nil, 0), true, false, true)
	o._putSym(symToStringTag, valueProp(asciiString(classArrayIterator), false, false, true))

	return o
}

func (r *Runtime) initArray() {
	r.global.arrayToString = r.newNativeFunc(r.arrayproto_toString, nil, "toString", nil, 0)

	r.global.ArrayIteratorPrototype = r.newLazyObject(r.createArrayIterProto)
	//r.global.ArrayPrototype = r.newArray(r.global.ObjectPrototype).val
	//o := r.global.ArrayPrototype.self
	r.global.ArrayPrototype = r.newLazyObject(r.createArrayProto)

	//r.global.Array = r.newNativeFuncConstruct(r.builtin_newArray, "Array", r.global.ArrayPrototype, 1)
	//o = r.global.Array.self
	//o._putProp("isArray", r.newNativeFunc(r.array_isArray, nil, "isArray", nil, 1), true, false, true)
	r.global.Array = r.newLazyObject(r.createArray)

	r.addToGlobal("Array", r.global.Array)
}

type sortable interface {
	sortLen() int64
	sortGet(int64) Value
	swap(int64, int64)
}

type arraySortCtx struct {
	obj     sortable
	compare func(FunctionCall) Value
}

func (ctx *arraySortCtx) sortCompare(x, y Value) int {
	if x == nil && y == nil {
		return 0
	}

	if x == nil {
		return 1
	}

	if y == nil {
		return -1
	}

	if x == _undefined && y == _undefined {
		return 0
	}

	if x == _undefined {
		return 1
	}

	if y == _undefined {
		return -1
	}

	if ctx.compare != nil {
		f := ctx.compare(FunctionCall{
			This:      _undefined,
			Arguments: []Value{x, y},
		}).ToFloat()
		if f > 0 {
			return 1
		}
		if f < 0 {
			return -1
		}
		if math.Signbit(f) {
			return -1
		}
		return 0
	}
	return strings.Compare(x.String(), y.String())
}

// sort.Interface

func (a *arraySortCtx) Len() int {
	return int(a.obj.sortLen())
}

func (a *arraySortCtx) Less(j, k int) bool {
	return a.sortCompare(a.obj.sortGet(int64(j)), a.obj.sortGet(int64(k))) < 0
}

func (a *arraySortCtx) Swap(j, k int) {
	a.obj.swap(int64(j), int64(k))
}<|MERGE_RESOLUTION|>--- conflicted
+++ resolved
@@ -1,10 +1,6 @@
 package goja
 
 import (
-<<<<<<< HEAD
-=======
-	"bytes"
->>>>>>> 0cd29d81
 	"math"
 	"sort"
 	"strings"
